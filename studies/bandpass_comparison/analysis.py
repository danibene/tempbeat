#!/usr/bin/env python

from pathlib import Path

import pandas as pd
import scipy
import soundfile as sf

from tempbeat.evaluation.compare_bpm import get_bpm_mae_from_peak_time
from tempbeat.extraction.heartbeat_extraction import hb_extract
from tempbeat.extraction.interval_conversion import peak_time_to_rri
from tempbeat.utils.matlab_utils import quit_matlab, set_matlab
from tempbeat.utils.timestamp import sampling_rate_to_sig_time


def read_audio_section(filename, start_time, stop_time):
    track = sf.SoundFile(filename)

    can_seek = track.seekable()  # True
    if not can_seek:
        raise ValueError("Not compatible with seeking")

    sr = track.samplerate
    start_frame = sr * start_time
    frames_to_read = sr * (stop_time - start_time)
    track.seek(int(start_frame))
    audio_section = track.read(int(frames_to_read))
    return audio_section, sr


def main() -> None:
    """Main analysis function"""
    # This is how you can use Neurokit2 to process ECG

    set_matlab()
    print("Matlab Started")
    root_path = Path("Z:/Shared/Documents/RD/RD2/_AudioRD/datasets/Biosignals")
    datasets = ["P5M5_1", "P5M5_2", "P5M5_3"]

    export_dir_root = Path("./output_2024-03-14")
    mins = [6, 5, 4, 3, 2, 1, 0.5, 0.25]
    # mins.reverse()
    for minutes in mins:
        export_dir = export_dir_root / str(minutes * 60)

        if not export_dir.exists():
            export_dir.mkdir(parents=True)

        fig_export_dir = export_dir / "figs"

        if not fig_export_dir.exists():
            fig_export_dir.mkdir(parents=True)

        rows_bpm_p = []
        rows_bpm = []
        rows_rri_p = []
        rows_rri = []

        row_peaks_list = []
        for dataset in datasets:
            dataset_path = root_path / dataset / "8k"

            participants = [
                folder.name
                for folder in dataset_path.iterdir()
                if (folder.is_dir() & (folder.name[0] == "P"))
            ]

            for p in participants:
                for side in ["L", "R"]:
                    try:
                        iem_path = (
                            dataset_path / p / "_unsegmented" / ("IEM_" + side + ".wav")
                        )
                        ecg_path = dataset_path / p / "_unsegmented" / "ECG_audio2.wav"

                        if not ecg_path.is_file():
                            ecg_path = (
                                dataset_path / p / "_unsegmented" / "ECG_audio.wav"
                            )
                        labels_path = (
                            dataset_path / p / "_unsegmented" / "mrkrConditions.csv"
                        )

                        labels = pd.read_csv(labels_path)

                        labels_start = labels[labels["y"] == "00-fitTestNoise1-start"]
                        start_time = labels_start.iloc[[-1]].t.values[0]
                        # labels_stop = labels[labels['y'] == '03-noiseIels-stop']
                        # stop_time = labels_stop.iloc[[-1]].t.values[0]
                        stop_time = start_time + (minutes * 60)

                        ecg_audio, sr = read_audio_section(
                            ecg_path, start_time, stop_time
                        )
                        clean_peak_time = [
                            i / sr for i, v in enumerate(ecg_audio) if v > 0.5
                        ]
                        iem_audio, sr = read_audio_section(
                            iem_path, start_time, stop_time
                        )
                        audio_sig_time = sampling_rate_to_sig_time(
                            iem_audio, sampling_rate=sr
                        )

                        new_sampling_rate = 1000
                        div = sr / new_sampling_rate
                        (
                            resampled_clean_sig,
                            resampled_clean_sig_time,
                        ) = scipy.signal.resample(
                            iem_audio, num=int(len(iem_audio) / div), t=audio_sig_time
                        )

                        new_sampling_rate = 100
                        div = 1000 / new_sampling_rate
                        (
                            resampled_clean_sig,
                            resampled_clean_sig_time,
                        ) = scipy.signal.resample(
                            resampled_clean_sig,
                            num=int(len(resampled_clean_sig) / div),
                            t=resampled_clean_sig_time,
                        )

                        MAE_list_bpm_p = []
                        MAE_list_bpm = []
                        MAE_list_rri_p = []
                        MAE_list_rri = []

                        peaks_list = []
                        hb_extract_methods = ["no_temp", "temp", "matlab"]
                        for hb_extract_method in hb_extract_methods:
                            if hb_extract_method == "temp":
                                hb_extract_kwargs = {"output_format": "full"}
                            else:
                                hb_extract_kwargs = {}
                            output = hb_extract(
                                resampled_clean_sig,
                                sig_time=resampled_clean_sig_time,
                                sampling_rate=new_sampling_rate,
                                method=hb_extract_method,
                                hb_extract_algo_kwargs=hb_extract_kwargs,
                            )
<<<<<<< HEAD

                            mae_clean_distorted_bpm_p = get_bpm_mae_from_peak_time(
                                peak_time_a=clean_peak_time,
                                peak_time_b=audio_peak_time,
                                unit="bpm",
                                percentage=True,
                            )

                            mae_clean_distorted_rri_p = get_bpm_mae_from_peak_time(
                                peak_time_a=clean_peak_time,
                                peak_time_b=audio_peak_time,
                                unit="rri",
                                percentage=True,
                            )

                            mae_clean_distorted_bpm = get_bpm_mae_from_peak_time(
                                peak_time_a=clean_peak_time,
                                peak_time_b=audio_peak_time,
                                unit="bpm",
                                percentage=False,
                            )

                            mae_clean_distorted_rri = get_bpm_mae_from_peak_time(
=======
                            if isinstance(output, tuple):
                                audio_peak_time = output[0]
                                # med_template = output[1]["med_template"]
                            else:
                                audio_peak_time = output
                            mae_clean_distorted = get_bpm_mae_from_peak_time(
>>>>>>> 9840ee15
                                peak_time_a=clean_peak_time,
                                peak_time_b=audio_peak_time,
                                unit="rri",
                                percentage=False,
                            )

                            peaks_list.append(audio_peak_time)

                            # print(hb_extract_method)
                            # print(mae_clean_distorted)
                            MAE_list_bpm_p.append(mae_clean_distorted_bpm_p)
                            MAE_list_bpm.append(mae_clean_distorted_bpm)
                            MAE_list_rri_p.append(mae_clean_distorted_rri_p)
                            MAE_list_rri.append(mae_clean_distorted_rri)

                        min_bpm = 40
                        max_bpm = 200
                        min_rri = 60000 / max_bpm
                        max_rri = 60000 / min_bpm
                        rri_truth, rri_time_truth = peak_time_to_rri(
                            clean_peak_time, min_rri=min_rri, max_rri=max_rri
                        )

                        # for i in range(len(hb_extract_methods)):
                        #     rri_a, rri_time_a = peak_time_to_rri(
                        #         peaks_list[i], min_rri=min_rri, max_rri=max_rri
                        #     )

                        #     interp_x, interp_a, interp_truth = interpolate_to_same_x(
                        #         a_x=rri_time_a,
                        #         a_y=rri_a,
                        #         b_x=rri_time_truth,
                        #         b_y=rri_truth,
                        #         interpolation_rate=interpolation_rate,
                        #     )
                        #     sns.lineplot(
                        #         x=interp_x,
                        #         y=interp_a,
                        #         color=colors[i],
                        #         label=hb_extract_methods[i],
                        #     )

                        # sns.lineplot(
                        #     x=interp_x,
                        #     y=interp_truth,
                        #     color="green",
                        #     label="Ground Truth",
                        # )

                        # # plt.title(f"{dataset} {p} {side}")
                        # # plt.xlabel("Time")
                        # # plt.ylabel("RRI")
                        # # plt.legend()

                        # # fn = f"{dataset}-{p}-{side}.png"
                        # # plt.savefig(fig_export_dir / fn, bbox_inches="tight")

                        # # plt.show()

                        row_bpm_p = {
                            "dataset": dataset,
                            "participant": p,
                            "side": side,
                            "truth nbPeaks": len(clean_peak_time),
                            "no_temp MAE": MAE_list_bpm_p[0],
                            "no_temp nbPeaks": len(peaks_list[0]),
                            "temp MAE": MAE_list_bpm_p[1],
                            "temp nbPeaks": len(peaks_list[1]),
                            "matlab MAE": MAE_list_bpm_p[2],
                            "matlab nbPeaks": len(peaks_list[2]),
                        }

                        row_bpm = {
                            "dataset": dataset,
                            "participant": p,
                            "side": side,
                            "truth nbPeaks": len(clean_peak_time),
                            "no_temp MAE": MAE_list_bpm[0],
                            "no_temp nbPeaks": len(peaks_list[0]),
                            "temp MAE": MAE_list_bpm[1],
                            "temp nbPeaks": len(peaks_list[1]),
                            "matlab MAE": MAE_list_bpm[2],
                            "matlab nbPeaks": len(peaks_list[2]),
                        }

                        row_rri_p = {
                            "dataset": dataset,
                            "participant": p,
                            "side": side,
                            "truth nbPeaks": len(clean_peak_time),
                            "no_temp MAE": MAE_list_rri_p[0],
                            "no_temp nbPeaks": len(peaks_list[0]),
                            "temp MAE": MAE_list_rri_p[1],
                            "temp nbPeaks": len(peaks_list[1]),
                            "matlab MAE": MAE_list_rri_p[2],
                            "matlab nbPeaks": len(peaks_list[2]),
                        }

                        row_rri = {
                            "dataset": dataset,
                            "participant": p,
                            "side": side,
                            "truth nbPeaks": len(clean_peak_time),
                            "no_temp MAE": MAE_list_rri[0],
                            "no_temp nbPeaks": len(peaks_list[0]),
                            "temp MAE": MAE_list_rri[1],
                            "temp nbPeaks": len(peaks_list[1]),
                            "matlab MAE": MAE_list_rri[2],
                            "matlab nbPeaks": len(peaks_list[2]),
                        }

                        row_peaks = {
                            "dataset": dataset,
                            "participant": p,
                            "side": side,
                            "no_temp peaks": peaks_list[0],
                            "temp peaks": peaks_list[1],
                            "matlab peaks": peaks_list[2],
                        }

                        print(row_bpm)
                        rows_bpm_p.append(row_bpm_p)
                        rows_bpm.append(row_bpm)
                        rows_rri_p.append(row_rri_p)
                        rows_rri.append(row_rri)
                        row_peaks_list.append(row_peaks)

                    except Exception as e:
                        print(f"{dataset} - {p} - {side} \nAn error occurred: {e}")

        df_final = pd.DataFrame(rows_bpm_p)
        df_final.to_csv(export_dir / f"results_bpm_p_{minutes*60}.csv", index=False)

        df_final = pd.DataFrame(rows_bpm)
        df_final.to_csv(export_dir / f"results_bpm_{minutes*60}.csv", index=False)

        df_final = pd.DataFrame(rows_rri_p)
        df_final.to_csv(export_dir / f"results_rri_p_{minutes*60}.csv", index=False)

        df_final = pd.DataFrame(rows_rri)
        df_final.to_csv(export_dir / f"results_rri_{minutes*60}.csv", index=False)

        df_peaks = pd.DataFrame(row_peaks_list)
        df_peaks.to_json(export_dir / f"peak_output_{minutes*60}.json", orient="index")

    quit_matlab()


if __name__ == "__main__":
    main()<|MERGE_RESOLUTION|>--- conflicted
+++ resolved
@@ -142,7 +142,11 @@
                                 method=hb_extract_method,
                                 hb_extract_algo_kwargs=hb_extract_kwargs,
                             )
-<<<<<<< HEAD
+                            if isinstance(output, tuple):
+                                audio_peak_time = output[0]
+                                # med_template = output[1]["med_template"]
+                            else:
+                                audio_peak_time = output
 
                             mae_clean_distorted_bpm_p = get_bpm_mae_from_peak_time(
                                 peak_time_a=clean_peak_time,
@@ -166,14 +170,6 @@
                             )
 
                             mae_clean_distorted_rri = get_bpm_mae_from_peak_time(
-=======
-                            if isinstance(output, tuple):
-                                audio_peak_time = output[0]
-                                # med_template = output[1]["med_template"]
-                            else:
-                                audio_peak_time = output
-                            mae_clean_distorted = get_bpm_mae_from_peak_time(
->>>>>>> 9840ee15
                                 peak_time_a=clean_peak_time,
                                 peak_time_b=audio_peak_time,
                                 unit="rri",
